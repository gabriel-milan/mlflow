import mlflow
from mlflow import MlflowClient
from collections import namedtuple
from mlflow.exceptions import MlflowException

from mlflow.models.evaluation import (
    evaluate,
    EvaluationResult,
    ModelEvaluator,
    EvaluationArtifact,
)
from mlflow.models.evaluation.artifacts import ImageEvaluationArtifact
from mlflow.models.evaluation.base import (
    EvaluationDataset,
    _normalize_evaluators_and_evaluator_config_args as _normalize_config,
)
import hashlib
from mlflow.models.evaluation.base import _start_run_or_reuse_active_run
import sklearn
import os
import sklearn.compose
import sklearn.datasets
import sklearn.impute
import sklearn.linear_model
import sklearn.pipeline
import sklearn.preprocessing
import pytest
import numpy as np
import pandas as pd
from unittest import mock
from PIL import ImageChops, Image
import io
from mlflow.utils.file_utils import TempDir
from mlflow_test_plugin.dummy_evaluator import Array2DEvaluationArtifact
from mlflow.models.evaluation.evaluator_registry import _model_evaluation_registry
from mlflow.models.evaluation.base import _logger as _base_logger, _gen_md5_for_arraylike_obj

from sklearn.metrics import (
    accuracy_score,
    confusion_matrix,
    mean_absolute_error,
    mean_squared_error,
)

from pyspark.sql import SparkSession
from pyspark.ml.linalg import Vectors
from pyspark.ml.regression import LinearRegression as SparkLinearRegression

from mlflow.tracking.artifact_utils import get_artifact_uri
import json
import uuid


def get_iris():
    iris = sklearn.datasets.load_iris()
    return iris.data, iris.target


def get_diabetes_dataset():
    data = sklearn.datasets.load_diabetes()
    return data.data, data.target


def get_diabetes_spark_dataset():
    data = sklearn.datasets.load_diabetes()
    spark = SparkSession.builder.master("local[*]").getOrCreate()
    rows = [
        (Vectors.dense(features), float(label)) for features, label in zip(data.data, data.target)
    ]
    return spark.createDataFrame(spark.sparkContext.parallelize(rows, 1), ["features", "label"])


def get_breast_cancer_dataset():
    data = sklearn.datasets.load_breast_cancer()
    return data.data, data.target


RunData = namedtuple("RunData", ["params", "metrics", "tags", "artifacts"])


def get_run_data(run_id):
    client = MlflowClient()
    data = client.get_run(run_id).data
    artifacts = [f.path for f in client.list_artifacts(run_id)]
    return RunData(params=data.params, metrics=data.metrics, tags=data.tags, artifacts=artifacts)


def get_raw_tag(run_id, tag_name):
    client = MlflowClient()
    data = client.get_run(run_id).data
    return data.tags[tag_name]


def get_local_artifact_path(run_id, artifact_path):
    return get_artifact_uri(run_id, artifact_path).replace("file://", "")


@pytest.fixture(scope="module")
def spark_session():
    session = SparkSession.builder.master("local[*]").getOrCreate()
    yield session
    session.stop()


@pytest.fixture(scope="module")
def iris_dataset():
    X, y = get_iris()
    eval_X, eval_y = X[0::3], y[0::3]
    constructor_args = {"data": eval_X, "targets": eval_y, "name": "iris_dataset"}
    ds = EvaluationDataset(**constructor_args)
    ds._constructor_args = constructor_args
    return ds


@pytest.fixture(scope="module")
def diabetes_dataset():
    X, y = get_diabetes_dataset()
    eval_X, eval_y = X[0::3], y[0::3]
    constructor_args = {"data": eval_X, "targets": eval_y, "name": "diabetes_dataset"}
    ds = EvaluationDataset(**constructor_args)
    ds._constructor_args = constructor_args
    return ds


@pytest.fixture(scope="module")
def diabetes_spark_dataset():
    spark_df = get_diabetes_spark_dataset().sample(fraction=0.3, seed=1)
    constructor_args = {"data": spark_df, "targets": "label", "name": "diabetes_spark_dataset"}
    ds = EvaluationDataset(**constructor_args)
    ds._constructor_args = constructor_args
    return ds


@pytest.fixture(scope="module")
def breast_cancer_dataset():
    X, y = get_breast_cancer_dataset()
    eval_X, eval_y = X[0::3], y[0::3]
    constructor_args = {"data": eval_X, "targets": eval_y, "name": "breast_cancer_dataset"}
    ds = EvaluationDataset(**constructor_args)
    ds._constructor_args = constructor_args
    return ds


def get_pipeline_model_dataset():
    """
    The dataset tweaks the IRIS dataset by changing its first 2 features into categorical features,
    and replace some feature values with NA values.
    The dataset is prepared for a pipeline model, see `pipeline_model_uri`.
    """
    X, y = get_iris()

    def convert_num_to_label(x):
        return f"v_{round(x)}"

    f1 = np.array(list(map(convert_num_to_label, X[:, 0])))
    f2 = np.array(list(map(convert_num_to_label, X[:, 1])))
    f3 = X[:, 2]
    f4 = X[:, 3]

    f1[0::8] = None
    f2[1::8] = None
    f3[2::8] = np.nan
    f4[3::8] = np.nan

    data = pd.DataFrame(
        {
            "f1": f1,
            "f2": f2,
            "f3": f3,
            "f4": f4,
            "y": y,
        }
    )
    return data, "y"


@pytest.fixture
def pipeline_model_uri():
    return get_pipeline_model_uri()


def get_pipeline_model_uri():
    """
    Create a pipeline model that transforms and trains on the dataset returned by
    `get_pipeline_model_dataset`. The pipeline model imputes the missing values in
    input dataset, encodes categorical features, and then trains a logistic regression
    model.
    """
    data, target_col = get_pipeline_model_dataset()
    X = data.drop(target_col, axis=1)
    y = data[target_col].to_numpy()

    encoder = sklearn.preprocessing.OrdinalEncoder()
    str_imputer = sklearn.impute.SimpleImputer(missing_values=None, strategy="most_frequent")
    num_imputer = sklearn.impute.SimpleImputer(missing_values=np.nan, strategy="mean")
    preproc_pipeline = sklearn.pipeline.Pipeline(
        [
            ("imputer", str_imputer),
            ("encoder", encoder),
        ]
    )

    pipeline = sklearn.pipeline.Pipeline(
        [
            (
                "transformer",
                sklearn.compose.make_column_transformer(
                    (preproc_pipeline, ["f1", "f2"]),
                    (num_imputer, ["f3", "f4"]),
                ),
            ),
            ("clf", sklearn.linear_model.LogisticRegression()),
        ]
    )
    pipeline.fit(X, y)

    with mlflow.start_run():
        model_info = mlflow.sklearn.log_model(pipeline, "pipeline_model")
        return model_info.model_uri


@pytest.fixture
def linear_regressor_model_uri():
    return get_linear_regressor_model_uri()


def get_linear_regressor_model_uri():
    X, y = get_diabetes_dataset()
    reg = sklearn.linear_model.LinearRegression()
    reg.fit(X, y)

    with mlflow.start_run() as run:
        mlflow.sklearn.log_model(reg, "reg_model")
        linear_regressor_model_uri = get_artifact_uri(run.info.run_id, "reg_model")

    return linear_regressor_model_uri


@pytest.fixture
def spark_linear_regressor_model_uri():
    return get_spark_linear_regressor_model_uri()


def get_spark_linear_regressor_model_uri():
    spark_df = get_diabetes_spark_dataset()
    reg = SparkLinearRegression()
    spark_reg_model = reg.fit(spark_df)

    with mlflow.start_run() as run:
        mlflow.spark.log_model(spark_reg_model, "spark_reg_model")
        spark_linear_regressor_model_uri = get_artifact_uri(run.info.run_id, "spark_reg_model")

    return spark_linear_regressor_model_uri


@pytest.fixture
def multiclass_logistic_regressor_model_uri():
    return multiclass_logistic_regressor_model_uri_by_max_iter(2)


@pytest.fixture
def multiclass_logistic_regressor_baseline_model_uri():
    return multiclass_logistic_regressor_model_uri_by_max_iter(4)


def multiclass_logistic_regressor_model_uri_by_max_iter(max_iter):
    X, y = get_iris()
    clf = sklearn.linear_model.LogisticRegression(max_iter=max_iter)
    clf.fit(X, y)

    with mlflow.start_run() as run:
        mlflow.sklearn.log_model(clf, f"clf_model_{max_iter}_iters")
        multiclass_logistic_regressor_model_uri = get_artifact_uri(
            run.info.run_id, f"clf_model_{max_iter}_iters"
        )

    return multiclass_logistic_regressor_model_uri


@pytest.fixture
def binary_logistic_regressor_model_uri():
    return get_binary_logistic_regressor_model_uri()


def get_binary_logistic_regressor_model_uri():
    X, y = get_breast_cancer_dataset()
    clf = sklearn.linear_model.LogisticRegression()
    clf.fit(X, y)

    with mlflow.start_run() as run:
        mlflow.sklearn.log_model(clf, "bin_clf_model")
        binary_logistic_regressor_model_uri = get_artifact_uri(run.info.run_id, "bin_clf_model")

    return binary_logistic_regressor_model_uri


@pytest.fixture
def svm_model_uri():
    return get_svm_model_url()


def get_svm_model_url():
    X, y = get_breast_cancer_dataset()
    clf = sklearn.svm.LinearSVC()
    clf.fit(X, y)

    with mlflow.start_run() as run:
        mlflow.sklearn.log_model(clf, "svm_model")
        svm_model_uri = get_artifact_uri(run.info.run_id, "svm_model")

    return svm_model_uri


@pytest.fixture
def iris_pandas_df_dataset():
    X, y = get_iris()
    eval_X, eval_y = X[0::3], y[0::3]
    data = pd.DataFrame(
        {
            "f1": eval_X[:, 0],
            "f2": eval_X[:, 1],
            "f3": eval_X[:, 2],
            "f4": eval_X[:, 3],
            "y": eval_y,
        }
    )
    return EvaluationDataset(data=data, targets="y", name="iris_pandas_df_dataset")


@pytest.fixture
<<<<<<< HEAD
def baseline_model_uri(request):
    if request.param == "linear_regressor_model_uri":
        return get_linear_regressor_model_uri()
    if request.param == "binary_logistic_regressor_model_uri":
        return get_binary_logistic_regressor_model_uri()
    if request.param == "spark_linear_regressor_model_uri":
        return get_spark_linear_regressor_model_uri()
    if request.param == "pipeline_model_uri":
        return get_pipeline_model_uri()
    if request.param == "svm_model_uri":
        return get_svm_model_url()
    if request.param == "multiclass_logistic_regressor_baseline_model_uri_4":
        return multiclass_logistic_regressor_model_uri_by_max_iter(max_iter=4)
    if request.param == "pyfunc":
        model_uri = multiclass_logistic_regressor_model_uri_by_max_iter(max_iter=4)
        return mlflow.pyfunc.load_model(model_uri)
    if request.param == "invalid_model_uri":
        return "invalid_uri"
    if request.param == "bool":
        return True
    if request.param == "int":
        return 0
    return None


# Test validation with valid baseline_model uri
# should not affect evaluation behavior for classifier model
@pytest.mark.parametrize(
    "baseline_model_uri",
    [("None"), ("multiclass_logistic_regressor_baseline_model_uri_4")],
    indirect=["baseline_model_uri"],
)
def test_classifier_evaluate(
    multiclass_logistic_regressor_model_uri, iris_dataset, baseline_model_uri
):
=======
def iris_pandas_df_num_cols_dataset():
    X, y = get_iris()
    eval_X, eval_y = X[0::3], y[0::3]
    data = pd.DataFrame(eval_X)
    data["y"] = eval_y
    return EvaluationDataset(data=data, targets="y", name="iris_pandas_df_num_cols_dataset")


def test_classifier_evaluate(multiclass_logistic_regressor_model_uri, iris_dataset):
>>>>>>> 8a62535c
    y_true = iris_dataset.labels_data
    classifier_model = mlflow.pyfunc.load_model(multiclass_logistic_regressor_model_uri)
    y_pred = classifier_model.predict(iris_dataset.features_data)
    expected_accuracy_score = accuracy_score(y_true, y_pred)
    expected_metrics = {
        "accuracy_score": expected_accuracy_score,
    }
    expected_saved_metrics = {
        "accuracy_score_on_iris_dataset": expected_accuracy_score,
    }

    expected_csv_artifact = confusion_matrix(y_true, y_pred)
    cm_figure = sklearn.metrics.ConfusionMatrixDisplay.from_predictions(y_true, y_pred).figure_
    img_buf = io.BytesIO()
    cm_figure.savefig(img_buf)
    img_buf.seek(0)
    expected_image_artifact = Image.open(img_buf)

    with mlflow.start_run() as run:
        eval_result = evaluate(
            classifier_model,
            iris_dataset._constructor_args["data"],
            model_type="classifier",
            targets=iris_dataset._constructor_args["targets"],
            dataset_name=iris_dataset.name,
            evaluators="dummy_evaluator",
            baseline_model=baseline_model_uri,
        )

    csv_artifact_name = "confusion_matrix_on_iris_dataset"
    saved_csv_artifact_path = get_local_artifact_path(run.info.run_id, csv_artifact_name + ".csv")

    png_artifact_name = "confusion_matrix_image_on_iris_dataset"
    saved_png_artifact_path = get_local_artifact_path(run.info.run_id, png_artifact_name) + ".png"

    _, saved_metrics, _, saved_artifacts = get_run_data(run.info.run_id)
    assert saved_metrics == expected_saved_metrics
    assert set(saved_artifacts) == {csv_artifact_name + ".csv", png_artifact_name + ".png"}

    assert eval_result.metrics == expected_metrics
    confusion_matrix_artifact = eval_result.artifacts[csv_artifact_name]
    np.testing.assert_array_equal(confusion_matrix_artifact.content, expected_csv_artifact)
    assert confusion_matrix_artifact.uri == get_artifact_uri(
        run.info.run_id, csv_artifact_name + ".csv"
    )
    np.testing.assert_array_equal(
        confusion_matrix_artifact._load(saved_csv_artifact_path), expected_csv_artifact
    )
    confusion_matrix_image_artifact = eval_result.artifacts[png_artifact_name]
    assert (
        ImageChops.difference(
            confusion_matrix_image_artifact.content, expected_image_artifact
        ).getbbox()
        is None
    )
    assert confusion_matrix_image_artifact.uri == get_artifact_uri(
        run.info.run_id, png_artifact_name + ".png"
    )
    assert (
        ImageChops.difference(
            confusion_matrix_image_artifact._load(saved_png_artifact_path),
            expected_image_artifact,
        ).getbbox()
        is None
    )

    with TempDir() as temp_dir:
        temp_dir_path = temp_dir.path()
        eval_result.save(temp_dir_path)

        with open(temp_dir.path("metrics.json"), "r") as fp:
            assert json.load(fp) == eval_result.metrics

        with open(temp_dir.path("artifacts_metadata.json"), "r") as fp:
            json_dict = json.load(fp)
            assert "confusion_matrix_on_iris_dataset" in json_dict
            assert json_dict["confusion_matrix_on_iris_dataset"] == {
                "uri": confusion_matrix_artifact.uri,
                "class_name": "mlflow_test_plugin.dummy_evaluator.Array2DEvaluationArtifact",
            }

            assert "confusion_matrix_image_on_iris_dataset" in json_dict
            assert json_dict["confusion_matrix_image_on_iris_dataset"] == {
                "uri": confusion_matrix_image_artifact.uri,
                "class_name": "mlflow.models.evaluation.artifacts.ImageEvaluationArtifact",
            }

        assert set(os.listdir(temp_dir.path("artifacts"))) == {
            "confusion_matrix_on_iris_dataset.csv",
            "confusion_matrix_image_on_iris_dataset.png",
        }

        loaded_eval_result = EvaluationResult.load(temp_dir_path)
        assert loaded_eval_result.metrics == eval_result.metrics
        loaded_confusion_matrix_artifact = loaded_eval_result.artifacts[csv_artifact_name]
        assert confusion_matrix_artifact.uri == loaded_confusion_matrix_artifact.uri
        np.testing.assert_array_equal(
            confusion_matrix_artifact.content,
            loaded_confusion_matrix_artifact.content,
        )
        loaded_confusion_matrix_image_artifact = loaded_eval_result.artifacts[png_artifact_name]
        assert confusion_matrix_image_artifact.uri == loaded_confusion_matrix_image_artifact.uri
        assert (
            ImageChops.difference(
                confusion_matrix_image_artifact.content,
                loaded_confusion_matrix_image_artifact.content,
            ).getbbox()
            is None
        )

        new_confusion_matrix_artifact = Array2DEvaluationArtifact(uri=confusion_matrix_artifact.uri)
        new_confusion_matrix_artifact._load()
        np.testing.assert_array_equal(
            confusion_matrix_artifact.content,
            new_confusion_matrix_artifact.content,
        )
        new_confusion_matrix_image_artifact = ImageEvaluationArtifact(
            uri=confusion_matrix_image_artifact.uri
        )
        new_confusion_matrix_image_artifact._load()
        np.testing.assert_array_equal(
            confusion_matrix_image_artifact.content,
            new_confusion_matrix_image_artifact.content,
        )


@pytest.mark.parametrize(
    "baseline_model_uri",
    [
        ("None"),
        # Test validation with valid baseline_model uri
        # should not affect evaluation behavior
        ("linear_regressor_model_uri"),
    ],
    indirect=["baseline_model_uri"],
)
def test_regressor_evaluate(linear_regressor_model_uri, diabetes_dataset, baseline_model_uri):
    y_true = diabetes_dataset.labels_data
    regressor_model = mlflow.pyfunc.load_model(linear_regressor_model_uri)
    y_pred = regressor_model.predict(diabetes_dataset.features_data)
    expected_mae = mean_absolute_error(y_true, y_pred)
    expected_mse = mean_squared_error(y_true, y_pred)
    expected_metrics = {
        "mean_absolute_error": expected_mae,
        "mean_squared_error": expected_mse,
    }
    expected_saved_metrics = {
        "mean_absolute_error_on_diabetes_dataset": expected_mae,
        "mean_squared_error_on_diabetes_dataset": expected_mse,
    }

    for model in [regressor_model, linear_regressor_model_uri]:
        with mlflow.start_run() as run:
            eval_result = evaluate(
                model,
                diabetes_dataset._constructor_args["data"],
                model_type="regressor",
                targets=diabetes_dataset._constructor_args["targets"],
                dataset_name=diabetes_dataset.name,
                evaluators="dummy_evaluator",
                baseline_model=baseline_model_uri,
            )
        _, saved_metrics, _, _ = get_run_data(run.info.run_id)
        assert saved_metrics == expected_saved_metrics
        assert eval_result.metrics == expected_metrics


def test_pandas_df_regressor_evaluation(linear_regressor_model_uri):

    data = sklearn.datasets.load_diabetes()
    df = pd.DataFrame(data.data, columns=data.feature_names)
    df["y"] = data.target

    regressor_model = mlflow.pyfunc.load_model(linear_regressor_model_uri)

    dataset_name = "diabetes_pd"

    for model in [regressor_model, linear_regressor_model_uri]:
        with mlflow.start_run() as run:
            eval_result = evaluate(
                model,
                data=df,
                targets="y",
                model_type="regressor",
                dataset_name=dataset_name,
                evaluators=["default"],
            )
        _, saved_metrics, _, _ = get_run_data(run.info.run_id)

    augment_name = f"_on_data_{dataset_name}"
    for k, v in eval_result.metrics.items():
        assert v == saved_metrics[f"{k}{augment_name}"]


def test_dataset_name():
    X, y = get_iris()
    d1 = EvaluationDataset(data=X, targets=y, name="a1")
    assert d1.name == "a1"
    d2 = EvaluationDataset(data=X, targets=y)
    assert d2.name == d2.hash


def test_dataset_metadata():
    X, y = get_iris()
    d1 = EvaluationDataset(data=X, targets=y, name="a1", path="/path/to/a1")
    assert d1._metadata == {
        "hash": "6bdf4e119bf1a37e7907dfd9f0e68733",
        "name": "a1",
        "path": "/path/to/a1",
    }


def test_gen_md5_for_arraylike_obj():
    def get_md5(data):
        md5_gen = hashlib.md5()
        _gen_md5_for_arraylike_obj(md5_gen, data)
        return md5_gen.hexdigest()

    list0 = list(range(20))
    list1 = [100] + list0[1:]
    list2 = list0[:-1] + [100]
    list3 = list0[:10] + [100] + list0[10:]

    assert 4 == len({get_md5(list0), get_md5(list1), get_md5(list2), get_md5(list3)})

    list4 = list0[:10] + [99] + list0[10:]
    assert get_md5(list3) == get_md5(list4)


def test_dataset_hash(
    iris_dataset, iris_pandas_df_dataset, iris_pandas_df_num_cols_dataset, diabetes_spark_dataset
):
    assert iris_dataset.hash == "99329a790dc483e7382c0d1d27aac3f3"
    assert iris_pandas_df_dataset.hash == "799d4f50e2e353127f94a0e5300add06"
    assert iris_pandas_df_num_cols_dataset.hash == "0194e59415d97e0f64631bcb31e6c6b7"
    assert diabetes_spark_dataset.hash == "e646b03e976240bd0c79c6bcc1ae0bda"


def test_dataset_with_pandas_dataframe():
    data = pd.DataFrame({"f1": [1, 2], "f2": [3, 4], "f3": [5, 6], "label": [0, 1]})
    eval_dataset = EvaluationDataset(data=data, targets="label")

    assert list(eval_dataset.features_data.columns) == ["f1", "f2", "f3"]
    np.testing.assert_array_equal(eval_dataset.features_data.f1.to_numpy(), [1, 2])
    np.testing.assert_array_equal(eval_dataset.features_data.f2.to_numpy(), [3, 4])
    np.testing.assert_array_equal(eval_dataset.features_data.f3.to_numpy(), [5, 6])
    np.testing.assert_array_equal(eval_dataset.labels_data, [0, 1])

    eval_dataset2 = EvaluationDataset(data=data, targets="label", feature_names=["f3", "f2"])
    assert list(eval_dataset2.features_data.columns) == ["f3", "f2"]
    np.testing.assert_array_equal(eval_dataset2.features_data.f2.to_numpy(), [3, 4])
    np.testing.assert_array_equal(eval_dataset2.features_data.f3.to_numpy(), [5, 6])


def test_dataset_with_array_data():
    features = [[1, 2], [3, 4]]
    labels = [0, 1]

    for input_data in [features, np.array(features)]:
        eval_dataset1 = EvaluationDataset(data=input_data, targets=labels)
        np.testing.assert_array_equal(eval_dataset1.features_data, features)
        np.testing.assert_array_equal(eval_dataset1.labels_data, labels)
        assert list(eval_dataset1.feature_names) == ["feature_1", "feature_2"]

    assert EvaluationDataset(
        data=input_data, targets=labels, feature_names=["a", "b"]
    ).feature_names == ["a", "b"]

    with pytest.raises(MlflowException, match="all element must has the same length"):
        EvaluationDataset(data=[[1, 2], [3, 4, 5]], targets=labels)


def test_dataset_autogen_feature_names():
    labels = [0]
    eval_dataset2 = EvaluationDataset(data=[list(range(9))], targets=labels)
    assert eval_dataset2.feature_names == [f"feature_{i + 1}" for i in range(9)]

    eval_dataset2 = EvaluationDataset(data=[list(range(10))], targets=labels)
    assert eval_dataset2.feature_names == [f"feature_{i + 1:02d}" for i in range(10)]

    eval_dataset2 = EvaluationDataset(data=[list(range(99))], targets=labels)
    assert eval_dataset2.feature_names == [f"feature_{i + 1:02d}" for i in range(99)]

    eval_dataset2 = EvaluationDataset(data=[list(range(100))], targets=labels)
    assert eval_dataset2.feature_names == [f"feature_{i + 1:03d}" for i in range(100)]

    with pytest.raises(
        MlflowException, match="features example rows must be the same length with labels array"
    ):
        EvaluationDataset(data=[[1, 2], [3, 4]], targets=[1, 2, 3])


def test_dataset_from_spark_df(spark_session):
    spark_df = spark_session.createDataFrame([(1.0, 2.0, 3.0)] * 10, ["f1", "f2", "y"])
    with mock.patch.object(EvaluationDataset, "SPARK_DATAFRAME_LIMIT", 5):
        dataset = EvaluationDataset(spark_df, targets="y")
        assert list(dataset.features_data.columns) == ["f1", "f2"]
        assert list(dataset.features_data["f1"]) == [1.0] * 5
        assert list(dataset.features_data["f2"]) == [2.0] * 5
        assert list(dataset.labels_data) == [3.0] * 5


def test_log_dataset_tag(iris_dataset, iris_pandas_df_dataset):
    model_uuid = uuid.uuid4().hex
    with mlflow.start_run() as run:
        client = MlflowClient()
        iris_dataset._log_dataset_tag(client, run.info.run_id, model_uuid=model_uuid)
        _, _, tags, _ = get_run_data(run.info.run_id)

        logged_meta1 = {**iris_dataset._metadata, "model": model_uuid}
        logged_meta2 = {**iris_pandas_df_dataset._metadata, "model": model_uuid}

        assert json.loads(tags["mlflow.datasets"]) == [logged_meta1]

        raw_tag = get_raw_tag(run.info.run_id, "mlflow.datasets")
        assert " " not in raw_tag  # assert the tag string remove all whitespace chars.

        # Test appending dataset tag
        iris_pandas_df_dataset._log_dataset_tag(client, run.info.run_id, model_uuid=model_uuid)
        _, _, tags, _ = get_run_data(run.info.run_id)
        assert json.loads(tags["mlflow.datasets"]) == [
            logged_meta1,
            logged_meta2,
        ]

        # Test log repetitive dataset
        iris_dataset._log_dataset_tag(client, run.info.run_id, model_uuid=model_uuid)
        _, _, tags, _ = get_run_data(run.info.run_id)
        assert json.loads(tags["mlflow.datasets"]) == [
            logged_meta1,
            logged_meta2,
        ]


class FakeEvauator1(ModelEvaluator):
    def can_evaluate(self, *, model_type, evaluator_config, **kwargs):
        raise RuntimeError()

    def evaluate(self, *, model, model_type, dataset, run_id, evaluator_config, **kwargs):
        raise RuntimeError()


class FakeEvauator2(ModelEvaluator):
    def can_evaluate(self, *, model_type, evaluator_config, **kwargs):
        raise RuntimeError()

    def evaluate(self, *, model, model_type, dataset, run_id, evaluator_config, **kwargs):
        raise RuntimeError()


class FakeArtifact1(EvaluationArtifact):
    def _save(self, output_artifact_path):
        raise RuntimeError()

    def _load_content_from_file(self, local_artifact_path):
        raise RuntimeError()


class FakeArtifact2(EvaluationArtifact):
    def _save(self, output_artifact_path):
        raise RuntimeError()

    def _load_content_from_file(self, local_artifact_path):
        raise RuntimeError()


def test_evaluator_evaluation_interface(multiclass_logistic_regressor_model_uri, iris_dataset):
    with mock.patch.object(
        _model_evaluation_registry, "_registry", {"test_evaluator1": FakeEvauator1}
    ):
        evaluator1_config = {"eval1_confg_a": 3, "eval1_confg_b": 4}
        evaluator1_return_value = EvaluationResult(
            metrics={"m1": 5, "m2": 6},
            artifacts={"a1": FakeArtifact1(uri="uri1"), "a2": FakeArtifact2(uri="uri2")},
        )
        with mock.patch.object(
            FakeEvauator1, "can_evaluate", return_value=False
        ) as mock_can_evaluate, mock.patch.object(
            FakeEvauator1, "evaluate", return_value=evaluator1_return_value
        ) as mock_evaluate:
            with mlflow.start_run():
                with pytest.raises(
                    MlflowException,
                    match="The model could not be evaluated by any of the registered evaluators",
                ):
                    evaluate(
                        multiclass_logistic_regressor_model_uri,
                        data=iris_dataset._constructor_args["data"],
                        model_type="classifier",
                        targets=iris_dataset._constructor_args["targets"],
                        dataset_name=iris_dataset.name,
                        evaluators="test_evaluator1",
                        evaluator_config=evaluator1_config,
                    )
                mock_can_evaluate.assert_called_once_with(
                    model_type="classifier", evaluator_config=evaluator1_config
                )
                mock_evaluate.assert_not_called()
        with mock.patch.object(
            FakeEvauator1, "can_evaluate", return_value=True
        ) as mock_can_evaluate, mock.patch.object(
            FakeEvauator1, "evaluate", return_value=evaluator1_return_value
        ) as mock_evaluate:
            classifier_model = mlflow.pyfunc.load_model(multiclass_logistic_regressor_model_uri)
            with mlflow.start_run() as run:
                eval1_result = evaluate(
                    classifier_model,
                    iris_dataset._constructor_args["data"],
                    model_type="classifier",
                    targets=iris_dataset._constructor_args["targets"],
                    dataset_name=iris_dataset.name,
                    evaluators="test_evaluator1",
                    evaluator_config=evaluator1_config,
                    custom_metrics=None,
                    baseline_model=None,
                )
                assert eval1_result.metrics == evaluator1_return_value.metrics
                assert eval1_result.artifacts == evaluator1_return_value.artifacts

                mock_can_evaluate.assert_called_once_with(
                    model_type="classifier", evaluator_config=evaluator1_config
                )
                mock_evaluate.assert_called_once_with(
                    model=classifier_model,
                    model_type="classifier",
                    dataset=iris_dataset,
                    run_id=run.info.run_id,
                    evaluator_config=evaluator1_config,
                    custom_metrics=None,
                    baseline_model=None,
                )


@pytest.mark.parametrize(
    "baseline_model_uri, expected_error",
    [
        (
            "pyfunc",
            pytest.raises(
                MlflowException,
                match=(
                    "The baseline model argument must be a string URI "
                    + "referring to an MLflow model"
                ),
            ),
        ),
        (
            "invalid_model_uri",
            pytest.raises(OSError, match="No such file or directory: 'invalid_uri'"),
        ),
    ],
    indirect=["baseline_model_uri"],
)
def test_model_validation_interface_invalid_baseline_model_should_throw(
    multiclass_logistic_regressor_model_uri, iris_dataset, baseline_model_uri, expected_error
):
    with mock.patch.object(
        _model_evaluation_registry, "_registry", {"test_evaluator1": FakeEvauator1}
    ):
        evaluator1_config = {"config": True}
        classifier_model = mlflow.pyfunc.load_model(multiclass_logistic_regressor_model_uri)
        with expected_error:
            evaluate(
                classifier_model,
                iris_dataset._constructor_args["data"],
                model_type="classifier",
                targets=iris_dataset._constructor_args["targets"],
                dataset_name=iris_dataset.name,
                evaluators="test_evaluator1",
                evaluator_config=evaluator1_config,
                custom_metrics=None,
                baseline_model=baseline_model_uri,
            )


@pytest.mark.parametrize(
    "baseline_model_uri",
    [("None"), ("multiclass_logistic_regressor_baseline_model_uri_4")],
    indirect=["baseline_model_uri"],
)
def test_evaluate_with_multi_evaluators(
    multiclass_logistic_regressor_model_uri, iris_dataset, baseline_model_uri
):
    with mock.patch.object(
        _model_evaluation_registry,
        "_registry",
        {"test_evaluator1": FakeEvauator1, "test_evaluator2": FakeEvauator2},
    ):
        evaluator1_config = {"eval1_confg": 3}
        evaluator2_config = {"eval2_confg": 4}
        evaluator1_return_value = EvaluationResult(
            metrics={"m1": 5}, artifacts={"a1": FakeArtifact1(uri="uri1")}
        )

        evaluator2_return_value = EvaluationResult(
            metrics={"m2": 6}, artifacts={"a2": FakeArtifact2(uri="uri2")}
        )

        baseline_model = (
            mlflow.pyfunc.load_model(baseline_model_uri) if baseline_model_uri else None
        )

        get_evaluate_call_arg = lambda model, evaluator_config: {
            "model": model,
            "model_type": "classifier",
            "dataset": iris_dataset,
            "run_id": run.info.run_id,
            "evaluator_config": evaluator_config,
            "custom_metrics": None,
            "baseline_model": baseline_model,
        }
        # evaluators = None is the case evaluators unspecified, it should fetch all registered
        # evaluators, and the evaluation results should equal to the case of
        # evaluators=["test_evaluator1", "test_evaluator2"]
        for evaluators in [None, ["test_evaluator1", "test_evaluator2"]]:
            with mock.patch.object(
                FakeEvauator1, "can_evaluate", return_value=True
            ) as mock_can_evaluate1, mock.patch.object(
                FakeEvauator1, "evaluate", return_value=evaluator1_return_value
            ) as mock_evaluate1, mock.patch.object(
                FakeEvauator2, "can_evaluate", return_value=True
            ) as mock_can_evaluate2, mock.patch.object(
                FakeEvauator2, "evaluate", return_value=evaluator2_return_value
            ) as mock_evaluate2:
                classifier_model = mlflow.pyfunc.load_model(multiclass_logistic_regressor_model_uri)
                with mlflow.start_run() as run:
                    eval_result = evaluate(
                        classifier_model,
                        iris_dataset._constructor_args["data"],
                        model_type="classifier",
                        targets=iris_dataset._constructor_args["targets"],
                        dataset_name=iris_dataset.name,
                        evaluators=evaluators,
                        evaluator_config={
                            "test_evaluator1": evaluator1_config,
                            "test_evaluator2": evaluator2_config,
                        },
                        baseline_model=baseline_model_uri,
                    )
                    assert eval_result.metrics == {
                        **evaluator1_return_value.metrics,
                        **evaluator2_return_value.metrics,
                    }
                    assert eval_result.artifacts == {
                        **evaluator1_return_value.artifacts,
                        **evaluator2_return_value.artifacts,
                    }
                    mock_can_evaluate1.assert_called_once_with(
                        model_type="classifier", evaluator_config=evaluator1_config
                    )
                    mock_evaluate1.assert_called_once_with(
                        **get_evaluate_call_arg(classifier_model, evaluator1_config)
                    )
                    mock_can_evaluate2.assert_called_once_with(
                        model_type="classifier",
                        evaluator_config=evaluator2_config,
                    )
                    mock_evaluate2.assert_called_once_with(
                        **get_evaluate_call_arg(classifier_model, evaluator2_config)
                    )


def test_start_run_or_reuse_active_run():
    with _start_run_or_reuse_active_run() as run_id:
        assert mlflow.active_run().info.run_id == run_id

    with mlflow.start_run() as run:
        active_run_id = run.info.run_id

        with _start_run_or_reuse_active_run() as run_id:
            assert run_id == active_run_id

        with _start_run_or_reuse_active_run() as run_id:
            assert run_id == active_run_id


def test_normalize_evaluators_and_evaluator_config_args():
    from mlflow.models.evaluation.default_evaluator import DefaultEvaluator

    with mock.patch.object(
        _model_evaluation_registry,
        "_registry",
        {"default": DefaultEvaluator},
    ):
        assert _normalize_config(None, None) == (["default"], {})
        assert _normalize_config(None, {"a": 3}) == (["default"], {"default": {"a": 3}})
        assert _normalize_config(None, {"default": {"a": 3}}) == (
            ["default"],
            {"default": {"a": 3}},
        )

    assert _normalize_config(None, None) == (["default", "dummy_evaluator"], {})
    with pytest.raises(
        MlflowException,
        match="`evaluator_config` argument must be a dictionary mapping each evaluator",
    ):
        assert _normalize_config(None, {"a": 3}) == (["default", "dummy_evaluator"], {})

    assert _normalize_config(None, {"default": {"a": 3}}) == (
        ["default", "dummy_evaluator"],
        {"default": {"a": 3}},
    )

    with mock.patch.object(_base_logger, "warning") as patched_warning_fn:
        _normalize_config(None, None)
        patched_warning_fn.assert_called_once()
        assert "Multiple registered evaluators are found" in patched_warning_fn.call_args[0][0]

    assert _normalize_config("dummy_evaluator", {"a": 3}) == (
        ["dummy_evaluator"],
        {"dummy_evaluator": {"a": 3}},
    )

    assert _normalize_config(["default", "dummy_evaluator"], {"dummy_evaluator": {"a": 3}}) == (
        ["default", "dummy_evaluator"],
        {"dummy_evaluator": {"a": 3}},
    )

    with pytest.raises(
        MlflowException,
        match="evaluator_config must be a dict contains mapping from evaluator name to",
    ):
        _normalize_config(["default", "dummy_evaluator"], {"abc": {"a": 3}})<|MERGE_RESOLUTION|>--- conflicted
+++ resolved
@@ -312,23 +312,6 @@
 
 
 @pytest.fixture
-def iris_pandas_df_dataset():
-    X, y = get_iris()
-    eval_X, eval_y = X[0::3], y[0::3]
-    data = pd.DataFrame(
-        {
-            "f1": eval_X[:, 0],
-            "f2": eval_X[:, 1],
-            "f3": eval_X[:, 2],
-            "f4": eval_X[:, 3],
-            "y": eval_y,
-        }
-    )
-    return EvaluationDataset(data=data, targets="y", name="iris_pandas_df_dataset")
-
-
-@pytest.fixture
-<<<<<<< HEAD
 def baseline_model_uri(request):
     if request.param == "linear_regressor_model_uri":
         return get_linear_regressor_model_uri()
@@ -364,17 +347,6 @@
 def test_classifier_evaluate(
     multiclass_logistic_regressor_model_uri, iris_dataset, baseline_model_uri
 ):
-=======
-def iris_pandas_df_num_cols_dataset():
-    X, y = get_iris()
-    eval_X, eval_y = X[0::3], y[0::3]
-    data = pd.DataFrame(eval_X)
-    data["y"] = eval_y
-    return EvaluationDataset(data=data, targets="y", name="iris_pandas_df_num_cols_dataset")
-
-
-def test_classifier_evaluate(multiclass_logistic_regressor_model_uri, iris_dataset):
->>>>>>> 8a62535c
     y_true = iris_dataset.labels_data
     classifier_model = mlflow.pyfunc.load_model(multiclass_logistic_regressor_model_uri)
     y_pred = classifier_model.predict(iris_dataset.features_data)
@@ -602,6 +574,22 @@
 
     list4 = list0[:10] + [99] + list0[10:]
     assert get_md5(list3) == get_md5(list4)
+
+
+@pytest.fixture
+def iris_pandas_df_dataset():
+    X, y = get_iris()
+    eval_X, eval_y = X[0::3], y[0::3]
+    data = pd.DataFrame(
+        {
+            "f1": eval_X[:, 0],
+            "f2": eval_X[:, 1],
+            "f3": eval_X[:, 2],
+            "f4": eval_X[:, 3],
+            "y": eval_y,
+        }
+    )
+    return EvaluationDataset(data=data, targets="y", name="iris_pandas_df_dataset")
 
 
 def test_dataset_hash(
