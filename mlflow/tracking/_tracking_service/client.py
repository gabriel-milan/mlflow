--- conflicted
+++ resolved
@@ -239,23 +239,21 @@
             _validate_tag_name(tag.key)
         self.store.log_batch(run_id=run_id, metrics=metrics, params=params, tags=tags)
 
-<<<<<<< HEAD
-    def update_artifacts_location(self, run_id, artifact_path):
-        """
-        define a new path to store artifacts for a run
-
-        :param run_id: String ID of the run
-        :param artifact_path: overrides the experiment's default directory .
-        """
-        new_location = ensure_run_id_in_path(artifact_path, run_id)
-        self.store.update_artifacts_location(run_id, new_location)
-=======
     def _record_logged_model(self, run_id, mlflow_model):
         if not isinstance(mlflow_model, Model):
             raise TypeError("Argument 'mlflow_model' should be of type mlflow.models.Model but was "
                             "{}".format(type(mlflow_model)))
         self.store.record_logged_model(run_id, mlflow_model)
->>>>>>> fa75284a
+
+    def update_artifacts_location(self, run_id, artifact_path):
+        """
+        define a new path to store artifacts for a run
+
+        :param run_id: String ID of the run
+        :param artifact_path: overrides the experiment's default directory .
+        """
+        new_location = ensure_run_id_in_path(artifact_path, run_id)
+        self.store.update_artifacts_location(run_id, new_location)
 
     def log_artifact(self, run_id, local_path, artifact_path=None):
         """
